--- conflicted
+++ resolved
@@ -22,15 +22,9 @@
     "watch": "tsc -b -w src"
   },
   "dependencies": {
-<<<<<<< HEAD
     "@opvious/api": "^0.18.23",
     "@opvious/stl-errors": "^0.22.30",
     "@opvious/stl-utils": "^0.22.30",
-=======
-    "@opvious/api": "^0.18.15",
-    "@opvious/stl-errors": "^0.22.16",
-    "@opvious/stl-utils": "^0.22.16",
->>>>>>> 724f4f8b
     "change-case": "^4.1.2",
     "pluralize": "^8.0.0"
   },
