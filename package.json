{
  "name": "@opvious/sdk-ts-packages",
  "version": "0.10.4",
  "private": true,
  "repository": "github:opvious/sdk.ts",
  "author": "Opvious Engineering <oss@opvious.io>",
  "license": "Apache-2.0",
  "scripts": {
    "bump": "pnpm -r --include-workspace-root exec npm version ${BUMP:-patch}",
    "clean": "pnpm -r -F !. run clean && rm -rf docs node_modules out",
    "docs": "pnpm exec typedoc",
    "fix": "prettier --write 'packages/*/{src,test}/**/*.{ts,tsx}' && pnpm run lint --fix",
    "lint": "eslint 'packages/*/{src,test}/**/*.{ts,tsx}'",
    "test": "pnpm -r run test run --coverage && rm -rf out/coverage && mkdir -p out/coverage && for p in packages/*; do if [ -d \"$p/out/coverage\" ]; then cp -r \"$p/out/coverage\" out/coverage/\"${p#*/}\"; fi; done"
  },
  "devDependencies": {
<<<<<<< HEAD
    "@opentelemetry/api": "~1.8.0",
=======
    "@opentelemetry/api": "~1.4.1",
>>>>>>> 724f4f8b
    "@opvious/eslint-plugin": "^0.1.28",
    "@opvious/prettier-typescript": "^0.1.28",
    "@opvious/tsconfig": "^0.1.28",
    "@types/node": "^18.11.7",
    "@vitest/coverage-v8": "^1.6.0",
    "eslint": "^8.12.0",
    "husky": "^9.0.11",
    "lint-staged": "^15.2.5",
    "prettier": "^3.2.5",
    "ts-essentials": "^10.0.0",
    "typedoc": "^0.25.13",
    "typescript": "^5.0.4",
    "vitest": "^1.6.0"
  },
  "lint-staged": {
    "*.{ts,tsx}": [
      "prettier --write",
      "eslint --fix"
    ]
  },
  "prettier": "@opvious/prettier-typescript",
  "pnpm": {
    "peerDependencyRules": {
      "ignoreMissing": [
        "@types/node",
        "typescript"
      ]
    }
  }
}<|MERGE_RESOLUTION|>--- conflicted
+++ resolved
@@ -14,11 +14,7 @@
     "test": "pnpm -r run test run --coverage && rm -rf out/coverage && mkdir -p out/coverage && for p in packages/*; do if [ -d \"$p/out/coverage\" ]; then cp -r \"$p/out/coverage\" out/coverage/\"${p#*/}\"; fi; done"
   },
   "devDependencies": {
-<<<<<<< HEAD
     "@opentelemetry/api": "~1.8.0",
-=======
-    "@opentelemetry/api": "~1.4.1",
->>>>>>> 724f4f8b
     "@opvious/eslint-plugin": "^0.1.28",
     "@opvious/prettier-typescript": "^0.1.28",
     "@opvious/tsconfig": "^0.1.28",
